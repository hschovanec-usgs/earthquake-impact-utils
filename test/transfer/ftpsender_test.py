#!/usr/bin/env python

# stdlib imports
import os.path
import sys
from unittest import mock, TestCase
import urllib.request
import urllib.error
import urllib.parse

# local imports
from impactutils.transfer.ftpsender import FTPSender

# hack the path so that I can debug these functions if I need to
homedir = os.path.dirname(os.path.abspath(__file__))  # where is this script?
shakedir = os.path.abspath(os.path.join(homedir, '..', '..'))
# put this at the front of the system path, ignoring any installed mapio stuff
sys.path.insert(0, shakedir)


class MockFTP(TestCase):
    def __init__(self, folder):
        pass

<<<<<<< HEAD
    def connect(self):
        pass

    def load_system_host_keys(self):
        pass

    def get_transport(self):
=======
    def close(self):
        pass

    def connect(self):
        pass

    def cwd(self, folder):
>>>>>>> 23f02064
        pass

    def exec_command(self, cmd):
        return (MockSTDIO(), MockSTDIO(), MockSTDIO())

<<<<<<< HEAD
    def close(self):
        return
=======
    def get_transport(self):
        pass

    def load_system_host_keys(self):
        pass

    def quit(self):
        pass

    def rename(self, tmp, path):
        pass

    def storbinary(self, cmd, file, num):
        pass
>>>>>>> 23f02064


def test_mock_send_file():
    properties = {'remote_host': 'host',
                  'remote_directory': 'folder',
                  'user': 'user',
                  'password': 'password'}
    print('Testing sending single file...')
    thisfile = os.path.abspath(__file__)
    thispath, thisfilename = os.path.split(thisfile)
    cancelfile = 'CANCEL'

<<<<<<< HEAD
    ftp = 'impactutils.transfer.ftpsender.FTPSender.FTP'
    # file
    with mock.patch(ftp) as mock_ftp:
        mock_connect.return_value = MockFTP()
        sender = FTPSender(properties=properties, local_files=[
                           thisfile], cancelfile=cancelfile)
        nfiles, send_msg = sender.send()
        url = f"ftp://{properties['remote_host']}{properties['remote_directory']}/{thisfilename}"
        fh = urllib.request.urlopen(url)
        fh.close()
        print(f'Successfully sent local file {thisfile}')
        cancel_msg = sender.cancel()
        url = f"ftp://{properties['remote_host']}{properties['remote_directory']}/{cancelfile}"
        fh = urllib.request.urlopen(url)
        fh.close()

=======
    ftp = 'impactutils.transfer.ftpsender.FTPSender._setup'
    # file
    with mock.patch(ftp) as mock_ftp:
        mock_ftp.return_value = MockFTP('folder')
        sender = FTPSender(properties=properties, local_files=[
                           thisfile], cancelfile=cancelfile)
        nfiles, send_msg = sender.send()
        assert nfiles == 1
        assert 'successfully' in send_msg
        sender.cancel()

    print('Testing sending folder...')
    thisroot, thisbase = os.path.split(thispath)
    cancelfile = 'CANCEL'
    with mock.patch(ftp) as mock_ftp:
        sender = FTPSender(properties=properties,
                           local_directory=thispath, cancelfile=cancelfile)
        nfiles, send_msg = sender.send()
        assert 'sent successfully' in send_msg
        cancel_msg = sender.cancel()
        sender._create_remote_directory(MockFTP(''), '')
>>>>>>> 23f02064

def _test_send_file(properties):
    print('Testing sending single file...')
    thisfile = os.path.abspath(__file__)
    thispath, thisfilename = os.path.split(thisfile)
    cancelfile = 'CANCEL'
    try:
        sender = FTPSender(properties=properties, local_files=[
                           thisfile], cancelfile=cancelfile)
        nfiles, send_msg = sender.send()
        url = f"ftp://{properties['remote_host']}{properties['remote_directory']}/{thisfilename}"
        fh = urllib.request.urlopen(url)
        fh.close()
        print(f'Successfully sent local file {thisfile}')
        cancel_msg = sender.cancel()
        url = f"ftp://{properties['remote_host']}{properties['remote_directory']}/{cancelfile}"
        fh = urllib.request.urlopen(url)
        fh.close()
        print(f'Successfully sent cancel message {thispath}')

    except Exception as obj:
        fmt = f"Test failed - you may have a file called {thisfile} on host {properties['remote_host']} and directory {properties['remote_directory']}"
        raise Exception(fmt)
    print('Passed sending single file.')


def _test_send_folder(properties):
    # modify this to create a temporary folder and send that - I think __pycache__ is screwing up the deletes...
    # although maybe I should test deleting directories with directories in
    # them...
    print('Testing sending folder...')
    thisfile = os.path.abspath(__file__)
    thispath, thisfilename = os.path.split(thisfile)
    thisroot, thisbase = os.path.split(thispath)
    cancelfile = 'CANCEL'
    try:
        sender = FTPSender(properties=properties,
                           local_directory=thispath, cancelfile=cancelfile)
        nfiles, send_msg = sender.send()
        url = f"ftp://{properties['remote_host']}{properties['remote_directory']}"

        # this should succeed
        fh = urllib.request.urlopen(url)
        fh.close()
        print(f'Successfully sent local folder {thispath}')
        cancel_msg = sender.cancel()
        url = f"ftp://{properties['remote_host']}{properties['remote_directory']}/{cancelfile}"
        fh = urllib.request.urlopen(url)
        fh.close()
        print(f'Successfully sent cancel message {thispath}')

    except Exception as obj:
        fmt = f"Test failed - you may have a file called {thisfile} on host {properties['remote_host']} and directory {['remote_directory']}"
        raise Exception(fmt)
    print('Passed sending folder.')


def test_exceptions():
    thisfile = os.path.abspath(__file__)
    thispath, thisfilename = os.path.split(thisfile)
    thisroot, thisbase = os.path.split(thispath)
    cancelfile = 'CANCEL'
    user = ''
    password = 'user@anonymous.org'
    properties = {'remote_host': '',
                  'remote_directory': '.',
                  'user': user,
                  'password': password}
    sender = FTPSender(properties=properties, local_files=[
        thisfile], cancelfile=cancelfile)

    # The error should have to do with a nonexistent ftp
    fail = False
    try:
        sender.send()
    except Exception as e:
        assert "'NoneType' object has no attribute 'sendall'" in str(e)
        fail = True
    assert fail == True

    fail = False
    try:
        sender.cancel()
    except Exception as e:
        assert "'NoneType' object has no attribute 'sendall'" in str(e)
        fail = True
    assert fail == True


if __name__ == '__main__':
    test_mock_send_file()
    test_exceptions()
    if len(sys.argv) > 1:
        # try logging into an FTP server that supports anonymous login
        host = sys.argv[1]
        folder = sys.argv[2]
        user = ''
        password = 'user@anonymous.org'
        props = {'remote_host': host,
                 'remote_directory': folder,
                 'user': user,
                 'password': password}
        _test_send_file(props)
        _test_send_folder(props)<|MERGE_RESOLUTION|>--- conflicted
+++ resolved
@@ -22,15 +22,6 @@
     def __init__(self, folder):
         pass
 
-<<<<<<< HEAD
-    def connect(self):
-        pass
-
-    def load_system_host_keys(self):
-        pass
-
-    def get_transport(self):
-=======
     def close(self):
         pass
 
@@ -38,16 +29,11 @@
         pass
 
     def cwd(self, folder):
->>>>>>> 23f02064
         pass
 
     def exec_command(self, cmd):
         return (MockSTDIO(), MockSTDIO(), MockSTDIO())
 
-<<<<<<< HEAD
-    def close(self):
-        return
-=======
     def get_transport(self):
         pass
 
@@ -62,7 +48,6 @@
 
     def storbinary(self, cmd, file, num):
         pass
->>>>>>> 23f02064
 
 
 def test_mock_send_file():
@@ -75,24 +60,6 @@
     thispath, thisfilename = os.path.split(thisfile)
     cancelfile = 'CANCEL'
 
-<<<<<<< HEAD
-    ftp = 'impactutils.transfer.ftpsender.FTPSender.FTP'
-    # file
-    with mock.patch(ftp) as mock_ftp:
-        mock_connect.return_value = MockFTP()
-        sender = FTPSender(properties=properties, local_files=[
-                           thisfile], cancelfile=cancelfile)
-        nfiles, send_msg = sender.send()
-        url = f"ftp://{properties['remote_host']}{properties['remote_directory']}/{thisfilename}"
-        fh = urllib.request.urlopen(url)
-        fh.close()
-        print(f'Successfully sent local file {thisfile}')
-        cancel_msg = sender.cancel()
-        url = f"ftp://{properties['remote_host']}{properties['remote_directory']}/{cancelfile}"
-        fh = urllib.request.urlopen(url)
-        fh.close()
-
-=======
     ftp = 'impactutils.transfer.ftpsender.FTPSender._setup'
     # file
     with mock.patch(ftp) as mock_ftp:
@@ -114,7 +81,7 @@
         assert 'sent successfully' in send_msg
         cancel_msg = sender.cancel()
         sender._create_remote_directory(MockFTP(''), '')
->>>>>>> 23f02064
+
 
 def _test_send_file(properties):
     print('Testing sending single file...')
